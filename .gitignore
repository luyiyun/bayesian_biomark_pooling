--- conflicted
+++ resolved
@@ -1,15 +1,8 @@
-<<<<<<< HEAD
-**/__pycache__/
-results/*
+__pycache__/
 experiments/results/
 data/
 results/
-=======
-__pycache__/
-results/
 *.egg-info/
-
->>>>>>> fe75ef4f
 *.ipynb
 *.npy
 *.csv
